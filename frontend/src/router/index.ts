import { createRouter, createWebHistory } from 'vue-router'
import type { RouteRecordRaw } from 'vue-router'
import { useAuthStore } from '@/stores/auth'
import NProgress from 'nprogress'
import 'nprogress/nprogress.css'
import adminRoutes from './routes/admin.ts'
import portalRoutes from './routes/portal.ts'
import publicRoutes from './routes/public.ts'
import notFoundRoute from './routes/notfound.ts'

NProgress.configure({ showSpinner: false })

const routes: RouteRecordRaw[] = [
<<<<<<< HEAD
  ...publicRoutes,
  ...adminRoutes,
  ...portalRoutes,
  notFoundRoute
=======
  {
    path: '/login',
    name: 'Login',
    component: () => import('@/views/Login.vue'),
    meta: { requiresAuth: false, title: '登录' }
  },
  {
    path: '/',
    redirect: '/portal'
  },
  {
    path: '/admin',
    name: 'Layout',
    component: () => import('@/layout/index.vue'),
    redirect: '/admin/dashboard',
    meta: { requiresAuth: true },
    children: [
      {
        path: 'dashboard',
        name: 'Dashboard',
        component: () => import('@/views/Dashboard.vue'),
        meta: { title: '数据总览', icon: 'DataAnalysis' }
      },
      {
        path: 'cattle',
        name: 'Cattle',
        redirect: '/admin/cattle/bases',
        meta: { title: '牛场管理', icon: 'Grid' },
        children: [
          {
            path: 'bases',
            name: 'Bases',
            component: () => import('@/views/system/Bases.vue'),
            meta: { title: '基地管理' }
          },

          {
            path: 'list',
            name: 'CattleList',
            component: () => import('@/views/cattle/List.vue'),
            meta: { title: '牛只管理' }
          },
          {
            path: 'detail/:id',
            name: 'CattleDetail',
            component: () => import('@/views/cattle/Detail.vue'),
            meta: { title: '牛只详情', hidden: true, hideInMenu: true }
          }
        ]
      },
      {
        path: 'health',
        name: 'Health',
        redirect: '/admin/health/dashboard',
        meta: { title: '健康管理', icon: 'FirstAidKit' },
        children: [
          {
            path: 'dashboard',
            name: 'HealthDashboard',
            component: () => import('@/views/health/Dashboard.vue'),
            meta: { title: '健康总览' }
          },
          {
            path: 'records',
            name: 'HealthRecords',
            component: () => import('@/views/health/Records.vue'),
            meta: { title: '健康记录' }
          },
          {
            path: 'vaccination',
            name: 'Vaccination',
            component: () => import('@/views/health/Vaccination.vue'),
            meta: { title: '疫苗管理' }
          },
          {
            path: 'alerts',
            name: 'HealthAlerts',
            component: () => import('@/views/health/Alerts.vue'),
            meta: { title: '健康预警' }
          },
          {
            path: 'statistics',
            name: 'HealthStatistics',
            component: () => import('@/views/health/Statistics.vue'),
            meta: { title: '健康统计' }
          }
        ]
      },
      {
        path: 'feeding',
        name: 'Feeding',
        redirect: '/admin/feeding/dashboard',
        meta: { title: '饲喂管理', icon: 'Bowl' },
        children: [
          {
            path: 'dashboard',
            name: 'FeedingDashboard',
            component: () => import('@/views/feeding/Dashboard.vue'),
            meta: { title: '饲喂总览' }
          },
          {
            path: 'records',
            name: 'FeedingRecords',
            component: () => import('@/views/feeding/Records.vue'),
            meta: { title: '饲喂记录' }
          },
          {
            path: 'patrol-dashboard',
            name: 'PatrolDashboard',
            component: () => import('@/views/feeding/patrol/Dashboard.vue'),
            meta: { title: '巡圈总览' }
          },
          {
            path: 'patrol-tasks',
            name: 'PatrolTasks',
            component: () => import('@/views/feeding/patrol/Tasks.vue'),
            meta: { title: '巡圈任务' }
          },
          {
            path: 'patrol-records',
            name: 'PatrolRecords',
            component: () => import('@/views/feeding/patrol/Records.vue'),
            meta: { title: '巡圈记录' }
          },
          {
            path: 'formulas',
            name: 'FeedFormulas',
            component: () => import('@/views/feeding/Formulas.vue'),
            meta: { title: '饲料配方' }
          },
          {
            path: 'formula-management',
            name: 'FormulaManagement',
            component: () => import('@/views/feeding/FormulaManagement.vue'),
            meta: { title: '配方管理' }
          },
          {
            path: 'analysis',
            name: 'FeedingAnalysis',
            component: () => import('@/views/feeding/Analysis.vue'),
            meta: { title: '效率分析' }
          }
        ]
      },
      {
        path: 'equipment',
        name: 'Equipment',
        redirect: '/admin/equipment/dashboard',
        meta: { title: '设备管理', icon: 'Monitor' },
        children: [
          {
            path: 'dashboard',
            name: 'EquipmentDashboard',
            component: () => import('@/views/equipment/EquipmentDashboard.vue'),
            meta: { title: '设备总览' }
          },
          {
            path: 'list',
            name: 'EquipmentList',
            component: () => import('@/views/equipment/EquipmentList.vue'),
            meta: { title: '设备列表' }
          }
        ]
      },
      {
        path: 'purchase',
        name: 'Purchase',
        redirect: '/admin/purchase/statistics',
        meta: { title: '采购管理', icon: 'ShoppingCart' },
        children: [
          {
            path: 'statistics',
            name: 'PurchaseStatistics',
            component: () => import('@/views/purchase/Statistics.vue'),
            meta: { title: '采购统计分析' }
          },
          {
            path: 'orders',
            name: 'PurchaseOrders',
            component: () => import('@/views/purchase/Orders.vue'),
            meta: { title: '采购订单' }
          },
          {
            path: 'suppliers',
            name: 'Suppliers',
            component: () => import('@/views/purchase/Suppliers.vue'),
            meta: { title: '供应商管理' }
          }
        ]
      },
      {
        path: 'sales',
        name: 'Sales',
        redirect: '/admin/sales/orders',
        meta: { title: '销售管理', icon: 'Sell' },
        children: [
          {
            path: 'statistics',
            name: 'SalesStatistics',
            component: () => import('@/views/sales/Statistics.vue'),
            meta: { title: '销售统计' }
          },
          {
            path: 'orders',
            name: 'SalesOrders',
            component: () => import('@/views/sales/Orders.vue'),
            meta: { title: '销售订单' }
          },
          {
            path: 'orders/new',
            name: 'OrderCreate',
            component: () => import('@/views/sales/OrderForm.vue'),
            meta: { title: '新建订单', hidden: true }
          },
          {
            path: 'orders/:id/edit',
            name: 'OrderEdit',
            component: () => import('@/views/sales/OrderForm.vue'),
            meta: { title: '编辑订单', hidden: true }
          },
          {
            path: 'orders/:id',
            name: 'OrderDetail',
            component: () => import('@/views/sales/OrderDetail.vue'),
            meta: { title: '订单详情', hidden: true }
          },
          {
            path: 'customers',
            name: 'Customers',
            component: () => import('@/views/sales/Customers.vue'),
            meta: { title: '客户管理' }
          },
          {
            path: 'customers/new',
            name: 'CustomerCreate',
            component: () => import('@/views/sales/CustomerForm.vue'),
            meta: { title: '新增客户', hidden: true }
          },
          {
            path: 'customers/:id/edit',
            name: 'CustomerEdit',
            component: () => import('@/views/sales/CustomerForm.vue'),
            meta: { title: '编辑客户', hidden: true }
          },
          {
            path: 'customers/:id',
            name: 'CustomerDetail',
            component: () => import('@/views/sales/CustomerDetail.vue'),
            meta: { title: '客户详情', hidden: true }
          },
          {
            path: 'customers/:customerId/visit/new',
            name: 'CustomerVisitCreate',
            component: () => import('@/views/sales/CustomerVisitForm.vue'),
            meta: { title: '添加回访记录', hidden: true }
          },
          {
            path: 'customers/:customerId/visit/:visitId/edit',
            name: 'CustomerVisitEdit',
            component: () => import('@/views/sales/CustomerVisitForm.vue'),
            meta: { title: '编辑回访记录', hidden: true }
          }
        ]
      },
      {
        path: 'materials',
        name: 'Materials',
        redirect: '/admin/materials/dashboard',
        meta: { title: '物资管理', icon: 'Box' },
        children: [
          {
            path: 'dashboard',
            name: 'MaterialsDashboard',
            component: () => import('@/views/materials/Dashboard.vue'),
            meta: { title: '物资总览' }
          },
          {
            path: 'list',
            name: 'MaterialsList',
            component: () => import('@/views/materials/List.vue'),
            meta: { title: '物资档案' }
          },
          {
            path: 'inventory',
            name: 'Inventory',
            component: () => import('@/views/materials/Inventory.vue'),
            meta: { title: '库存管理' }
          }
        ]
      },
      {
        path: 'news',
        name: 'News',
        redirect: '/admin/news/list',
        meta: { title: '新闻管理', icon: 'Document' },
        children: [
          {
            path: 'list',
            name: 'NewsList',
            component: () => import('@/views/news/NewsList.vue'),
            meta: { title: '新闻列表' }
          },
          {
            path: 'create',
            name: 'NewsCreate',
            component: () => import('@/views/news/NewsEditor.vue'),
            meta: { title: '新建文章', hidden: true }
          },
          {
            path: 'edit/:id',
            name: 'NewsEdit',
            component: () => import('@/views/news/NewsEditor.vue'),
            meta: { title: '编辑文章', hidden: true }
          },
          {
            path: 'view/:id',
            name: 'NewsView',
            component: () => import('@/views/news/NewsView.vue'),
            meta: { title: '查看文章', hidden: true }
          },
          {
            path: 'categories',
            name: 'NewsCategories',
            component: () => import('@/views/news/CategoryManager.vue'),
            meta: { title: '分类管理' }
          }
        ]
      },
      {
        path: 'system',
        name: 'System',
        redirect: '/admin/system/users',
        meta: { title: '系统管理', icon: 'Setting' },
        children: [
          {
            path: 'users',
            name: 'Users',
            component: () => import('@/views/system/Users.vue'),
            meta: { title: '用户管理' }
          },
          {
            path: 'roles',
            name: 'Roles',
            component: () => import('@/views/system/Roles.vue'),
            meta: { title: '角色管理' }
          },
          {
            path: 'barns',
            name: 'Barns',
            component: () => import('@/views/system/Barns.vue'),
            meta: { title: '牛棚管理' }
          },
          {
            path: 'operation-logs',
            name: 'OperationLogs',
            component: () => import('@/views/system/OperationLogs.vue'),
            meta: { title: '操作日志' }
          },
          {
            path: 'microservice-test',
            name: 'MicroserviceTest',
            component: () => import('@/views/test/MicroserviceTest.vue'),
            meta: { title: '微服务测试' }
          }
        ]
      }
    ]
  },
  {
    path: '/portal',
    name: 'Portal',
    component: () => import('@/views/portal/index.vue'),
    meta: { requiresAuth: false },
    children: [
      {
        path: '',
        name: 'PortalHome',
        component: () => import('@/views/portal/Home.vue'),
        meta: { title: '首页' }
      },
      {
        path: 'about',
        name: 'PortalAbout',
        component: () => import('@/views/portal/About.vue'),
        meta: { title: '关于我们' }
      },
      {
        path: 'products',
        name: 'PortalProducts',
        component: () => import('@/views/portal/Products.vue'),
        meta: { title: '产品服务' }
      },
      {
        path: 'culture',
        name: 'PortalCulture',
        component: () => import('@/views/portal/Culture.vue'),
        meta: { title: '企业文化' }
      },
      {
        path: 'history',
        name: 'PortalHistory',
        component: () => import('@/views/portal/History.vue'),
        meta: { title: '发展历程' }
      },
      {
        path: 'news',
        name: 'PortalNews',
        component: () => import('@/views/portal/NewsPortal.vue'),
        meta: { title: '新闻中心' }
      },
      {
        path: 'news/:id',
        name: 'PortalNewsDetail',
        component: () => import('@/views/portal/NewsDetail.vue'),
        meta: { title: '新闻详情' }
      },
      {
        path: 'contact',
        name: 'PortalContact',
        component: () => import('@/views/portal/Contact.vue'),
        meta: { title: '联系我们' }
      },
      {
        path: 'admin',
        name: 'PortalAdmin',
        component: () => import('@/views/portal/admin/index.vue'),
        meta: { requiresAuth: true, title: '门户管理' },
        children: [
          {
            path: '',
            redirect: 'dashboard'
          },
          {
            path: 'dashboard',
            name: 'PortalAdminDashboard',
            component: () => import('@/views/portal/admin/Dashboard.vue'),
            meta: { title: '数据概览' }
          },
          {
            path: 'content',
            name: 'PortalAdminContent',
            component: () => import('@/views/portal/admin/Content.vue'),
            meta: { title: '内容管理' }
          },
          {
            path: 'messages',
            name: 'PortalAdminMessages',
            component: () => import('@/views/portal/admin/Messages.vue'),
            meta: { title: '留言管理' }
          },
          {
            path: 'inquiries',
            name: 'PortalAdminInquiries',
            component: () => import('@/views/portal/admin/Inquiries.vue'),
            meta: { title: '询价管理' }
          }
        ]
      }
    ]
  },
  {
    path: '/:pathMatch(.*)*',
    name: 'NotFound',
    component: () => import('@/views/404.vue'),
    meta: { title: '页面不存在' }
  }
>>>>>>> aeb93979
]

const router = createRouter({
  history: createWebHistory(),
  routes,
  scrollBehavior: () => ({ top: 0 })
})

let authInitialized = false

router.beforeEach(async (to, from, next) => {
  NProgress.start()

  const authStore = useAuthStore()

  if (!authInitialized) {
    authInitialized = true
    try {
      await authStore.initializeAuth()
    } catch (error) {
      // noop
    }
  }

  const requiresAuth = to.matched.some(record => record.meta.requiresAuth === true)

  if (requiresAuth && !authStore.isAuthenticated) {
    if (to.path !== '/login') {
      next({ path: '/login', query: { redirect: to.fullPath } })
    } else {
      next()
    }
  } else if (to.path === '/login' && authStore.isAuthenticated) {
    next('/admin/dashboard')
  } else {
    next()
  }
})

router.afterEach((to) => {
  NProgress.done()
  const title = to.meta.title as string
  if (title) {
    document.title = `${title} - 肉牛全生命周期管理系统`
  }
})

export default router<|MERGE_RESOLUTION|>--- conflicted
+++ resolved
@@ -11,12 +11,6 @@
 NProgress.configure({ showSpinner: false })
 
 const routes: RouteRecordRaw[] = [
-<<<<<<< HEAD
-  ...publicRoutes,
-  ...adminRoutes,
-  ...portalRoutes,
-  notFoundRoute
-=======
   {
     path: '/login',
     name: 'Login',
@@ -483,7 +477,6 @@
     component: () => import('@/views/404.vue'),
     meta: { title: '页面不存在' }
   }
->>>>>>> aeb93979
 ]
 
 const router = createRouter({
