--- conflicted
+++ resolved
@@ -24,11 +24,7 @@
     timestamp: new Date().toISOString(),
     uptime: process.uptime(),
     version: '1.0.0',
-<<<<<<< HEAD
-    message: 'API Gateway - 代理模式已启用'
-=======
     message: 'API Gateway - 代理已移除，直连微服务模式'
->>>>>>> aeb93979
   }, 'API Gateway is healthy');
 });
 
@@ -79,18 +75,9 @@
   }, 'Services status check completed');
 });
 
-<<<<<<< HEAD
-// 重新启用代理路由配置
-setupRoutes(app);
-
-// 404处理
-app.use('*', (req, res) => {
-  res.error('请求的资源不存在', 404, 'NOT_FOUND');
-=======
 // 404处理
 app.use('*', (req, res) => {
   res.error('API Gateway已移除代理功能，请直接访问微服务端口', 404, 'PROXY_REMOVED');
->>>>>>> aeb93979
 });
 
 // 错误处理
@@ -100,11 +87,7 @@
 app.listen(PORT, () => {
   logger.info(`API Gateway is running on port ${PORT} - 代理已移除`);
   logger.info(`Environment: ${process.env.NODE_ENV || 'development'}`);
-<<<<<<< HEAD
-  logger.info('代理模式已启用，前端请求将通过API网关转发');
-=======
   logger.info('前端将直接连接各微服务端口');
->>>>>>> aeb93979
 });
 
 export default app;