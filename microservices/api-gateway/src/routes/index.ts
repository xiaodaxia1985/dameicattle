<<<<<<< HEAD
// 添加缺失的createProxyMiddleware导入
import { createProxyMiddleware } from 'http-proxy-middleware';
import { createLogger } from '@cattle-management/shared';
import express from 'express';
import axios from 'axios';
=======
import express from 'express';
import { createProxyMiddleware, Options } from 'http-proxy-middleware';
import { createLogger } from '@cattle-management/shared';
import { IncomingMessage, ServerResponse } from 'http';
>>>>>>> aeb93979

const logger = createLogger('api-gateway-routes');

// 微服务路由配置 - 完整13个微服务配置
const MICROSERVICE_ROUTES: Record<string, any> = {
  // 认证服务
  '/api/v1/auth': {
    target: process.env.AUTH_SERVICE_URL || 'http://127.0.0.1:3001',
    changeOrigin: true,
    timeout: 30000,
    proxyTimeout: 30000,
    pathRewrite: {
      '^/api/v1/auth': ''
    },
    xfwd: true,
    followRedirects: true,
    selfHandleResponse: false
  },
  
  // 基地服务
  '/api/v1/base': {
    target: process.env.BASE_SERVICE_URL || 'http://127.0.0.1:3002',
    changeOrigin: true,
    timeout: 30000,
    proxyTimeout: 30000,
    pathRewrite: {
      '^/api/v1/base': ''
    },
    xfwd: true,
    followRedirects: true,
    selfHandleResponse: false
  },
  
  // 牛只服务
  '/api/v1/cattle': {
    target: process.env.CATTLE_SERVICE_URL || 'http://127.0.0.1:3003',
    changeOrigin: true,
    timeout: 30000,
    proxyTimeout: 30000,
    // cattle-service 路由挂载在 /cattle 下，这里补上前缀
    pathRewrite: {
      '^/api/v1/cattle': '/cattle'
    },
    xfwd: true,
    followRedirects: true,
    selfHandleResponse: false
  },
  
  // 健康服务
  '/api/v1/health': {
    target: process.env.HEALTH_SERVICE_URL || 'http://127.0.0.1:3004',
    changeOrigin: true,
    timeout: 30000,
    proxyTimeout: 30000,
    pathRewrite: {
      '^/api/v1/health': ''
    },
    xfwd: true,
    followRedirects: true,
    selfHandleResponse: false
  },
  
  // 饲养服务
  '/api/v1/feeding': {
    target: process.env.FEEDING_SERVICE_URL || 'http://127.0.0.1:3005',
    changeOrigin: true,
    timeout: 30000,
    proxyTimeout: 30000,
    pathRewrite: {
      '^/api/v1/feeding': ''
    },
    xfwd: true,
    followRedirects: true,
    selfHandleResponse: false
  },
  
  // 设备服务
  '/api/v1/equipment': {
    target: process.env.EQUIPMENT_SERVICE_URL || 'http://127.0.0.1:3006',
    changeOrigin: true,
    timeout: 30000,
    proxyTimeout: 30000,
    pathRewrite: {
      '^/api/v1/equipment': ''
    },
    xfwd: true,
    followRedirects: true,
    selfHandleResponse: false
  },
  
  // 采购服务
  '/api/v1/procurement': {
    target: process.env.PROCUREMENT_SERVICE_URL || 'http://127.0.0.1:3007',
    changeOrigin: true,
    timeout: 30000,
    proxyTimeout: 30000,
    pathRewrite: {
      '^/api/v1/procurement': ''
    },
    xfwd: true,
    followRedirects: true,
    selfHandleResponse: false
  },
  
  // 销售服务
  '/api/v1/sales': {
    target: process.env.SALES_SERVICE_URL || 'http://127.0.0.1:3008',
    changeOrigin: true,
    timeout: 30000,
    proxyTimeout: 30000,
    pathRewrite: {
      '^/api/v1/sales': ''
    },
    xfwd: true,
    followRedirects: true,
    selfHandleResponse: false
  },
  
  // 物料服务
  '/api/v1/material': {
    target: process.env.MATERIAL_SERVICE_URL || 'http://127.0.0.1:3009',
    changeOrigin: true,
    timeout: 30000,
    proxyTimeout: 30000,
    pathRewrite: {
      '^/api/v1/material': ''
    },
    xfwd: true,
    followRedirects: true,
    selfHandleResponse: false
  },
  
  // 通知服务
  '/api/v1/notification': {
    target: process.env.NOTIFICATION_SERVICE_URL || 'http://127.0.0.1:3010',
    changeOrigin: true,
    timeout: 30000,
    proxyTimeout: 30000,
    pathRewrite: {
      '^/api/v1/notification': ''
    },
    xfwd: true,
    followRedirects: true,
    selfHandleResponse: false
  },
  
  // 文件服务
  '/api/v1/file': {
    target: process.env.FILE_SERVICE_URL || 'http://127.0.0.1:3011',
    changeOrigin: true,
    timeout: 60000, // 文件上传下载超时时间更长
    proxyTimeout: 60000,
    pathRewrite: {
      '^/api/v1/file': ''
    },
    xfwd: true,
    followRedirects: true,
    selfHandleResponse: false
  },
  
  // 监控服务
  '/api/v1/monitoring': {
    target: process.env.MONITORING_SERVICE_URL || 'http://127.0.0.1:3012',
    changeOrigin: true,
    timeout: 30000,
    proxyTimeout: 30000,
    pathRewrite: {
      '^/api/v1/monitoring': ''
    },
    xfwd: true,
    followRedirects: true,
    selfHandleResponse: false
  },
  
  // 新闻服务
  '/api/v1/news': {
    target: process.env.NEWS_SERVICE_URL || 'http://127.0.0.1:3013',
    changeOrigin: true,
    timeout: 30000,
    proxyTimeout: 30000,
    pathRewrite: {
      '^/api/v1/news': ''
    },
    xfwd: true,
    followRedirects: true,
    selfHandleResponse: false
  }
};

export const setupRoutes = (app: express.Application) => {
  // 1. 首先注册专门的路由处理程序，确保优先级最高
  
  // 专门处理/api/v1/auth/login的路由
  app.post('/api/v1/auth/login', (req: express.Request, res: express.Response) => {
    logger.info(`检测到访问/api/v1/auth/login，使用axios手动转发`);
    
    const authServiceUrl = process.env.AUTH_SERVICE_URL || 'http://127.0.0.1:3001';
    
    axios.post(`${authServiceUrl}/login`, req.body, {
      headers: req.headers,
      timeout: 30000
    })
    .then((response: any) => {
      logger.info(`手动转发成功: ${response.status}`);
      res.status(response.status).json(response.data);
    })
    .catch((error: any) => {
      logger.error(`手动转发/api/v1/auth/login请求失败:`, error);
      res.status(503).json({
        success: false,
        message: '服务暂时不可用',
        error: 'SERVICE_UNAVAILABLE',
        details: error.message
      });
    });
  });
  
  // 2. 重定向根路径的/login请求
  app.post('/login', (req: express.Request, res: express.Response) => {
    logger.warn(`检测到直接访问/login，重定向到/api/v1/auth/login`);
    
    const authServiceUrl = process.env.AUTH_SERVICE_URL || 'http://127.0.0.1:3001';
    
    axios.post(`${authServiceUrl}/login`, req.body, {
      headers: req.headers,
      timeout: 30000
    })
    .then((response: any) => {
      res.status(response.status).json(response.data);
    })
    .catch((error: any) => {
      logger.error(`转发/login请求失败:`, error);
      res.status(503).json({
        success: false,
        message: '服务暂时不可用',
        error: 'SERVICE_UNAVAILABLE',
        details: error.message
      });
    });
  });
  
  // 3. 最后注册所有微服务的通用代理路由
  Object.entries(MICROSERVICE_ROUTES).forEach(([path, config]) => {
    const proxy = createProxyMiddleware({
      target: config.target,
      changeOrigin: true,
<<<<<<< HEAD
=======
      timeout: 30000,
      proxyTimeout: 30000,
>>>>>>> aeb93979
      pathRewrite: config.pathRewrite,
      timeout: config.timeout,
      
<<<<<<< HEAD
      // 日志记录
      onProxyReq: (proxyReq: any, req: any, res: any) => {
        logger.info(`代理请求: ${req.method} ${req.url} -> ${config.target}${proxyReq.path}`);
        
        // 设置必要的头信息
=======
      onProxyReq: (proxyReq: any, req: any, res: any) => {
        logger.info(`代理请求: ${req.method} ${req.url} -> ${config.target}${proxyReq.path}`);
>>>>>>> aeb93979
        proxyReq.setHeader('X-Forwarded-For', req.ip || 'unknown');
        proxyReq.setHeader('X-Forwarded-Proto', req.protocol || 'http');
        proxyReq.setHeader('X-Forwarded-Host', req.get('host') || 'localhost');
      },
      
      onProxyRes: (proxyRes: any, req: any, res: any) => {
        logger.info(`代理响应: ${req.method} ${req.url} <- ${proxyRes.statusCode}`);
      },
      
      onError: (err: any, req: any, res: any) => {
        logger.error(`代理错误: ${req.method} ${req.url}`, {
          error: err.message,
          code: err.code,
          target: config.target
        });
        
        if (!res.headersSent) {
          res.status(503).json({
            success: false,
            message: '服务暂时不可用',
            error: 'SERVICE_UNAVAILABLE',
            details: err.message
          });
        }
      }
    } as any);
    
    app.use(path, proxy);
    logger.info(`路由配置: ${path} -> ${config.target}`);
  });
};<|MERGE_RESOLUTION|>--- conflicted
+++ resolved
@@ -1,15 +1,9 @@
-<<<<<<< HEAD
-// 添加缺失的createProxyMiddleware导入
-import { createProxyMiddleware } from 'http-proxy-middleware';
-import { createLogger } from '@cattle-management/shared';
-import express from 'express';
-import axios from 'axios';
-=======
+
 import express from 'express';
 import { createProxyMiddleware, Options } from 'http-proxy-middleware';
 import { createLogger } from '@cattle-management/shared';
 import { IncomingMessage, ServerResponse } from 'http';
->>>>>>> aeb93979
+import axios from 'axios';
 
 const logger = createLogger('api-gateway-routes');
 
@@ -256,24 +250,12 @@
     const proxy = createProxyMiddleware({
       target: config.target,
       changeOrigin: true,
-<<<<<<< HEAD
-=======
-      timeout: 30000,
-      proxyTimeout: 30000,
->>>>>>> aeb93979
+      timeout: 3000,
+      proxyTimeout: 3000,
       pathRewrite: config.pathRewrite,
-      timeout: config.timeout,
       
-<<<<<<< HEAD
-      // 日志记录
       onProxyReq: (proxyReq: any, req: any, res: any) => {
         logger.info(`代理请求: ${req.method} ${req.url} -> ${config.target}${proxyReq.path}`);
-        
-        // 设置必要的头信息
-=======
-      onProxyReq: (proxyReq: any, req: any, res: any) => {
-        logger.info(`代理请求: ${req.method} ${req.url} -> ${config.target}${proxyReq.path}`);
->>>>>>> aeb93979
         proxyReq.setHeader('X-Forwarded-For', req.ip || 'unknown');
         proxyReq.setHeader('X-Forwarded-Proto', req.protocol || 'http');
         proxyReq.setHeader('X-Forwarded-Host', req.get('host') || 'localhost');
